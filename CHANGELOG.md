--- conflicted
+++ resolved
@@ -645,13 +645,9 @@
 ## [1.500.0] - 2020-12-02
 
 ### Fix
-<<<<<<< HEAD
+
 - CalendarHeader - Fix alignment for 'showWeekNumbers'.
 
 ## [1.501.0] - 2020-12-03
 ### Fix
-- Calendar - removing CalendarHeader props and extracting them from propTypes'.
-=======
-
-- CalendarHeader - Fix alignment for 'showWeekNumbers'.
->>>>>>> 4ea4ba64
+- Calendar - removing CalendarHeader props and extracting them from propTypes'.