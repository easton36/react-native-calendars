--- conflicted
+++ resolved
@@ -56,40 +56,6 @@
     this.lastScrollPosition = -1000;
   }
 
-<<<<<<< HEAD
-=======
-  renderCalendar(row) {
-    if (row.getTime) {
-      return (
-        <Calendar
-          theme={this.props.theme}
-          selected={this.props.selected}
-          style={[{height: calendarHeight}, this.style.calendar]}
-          current={row}
-          hideArrows
-          hideExtraDays={this.props.hideExtraDays === undefined ? true : this.props.hideExtraDays}
-          disableMonthChange
-          markedDates={this.props.markedDates}
-          markingType={this.props.markingType}
-          onDayPress={this.props.onDayPress}
-          displayLoadingIndicator={this.props.displayLoadingIndicator}
-          minDate={this.props.minDate}
-          maxDate={this.props.maxDate}
-          firstDay={this.props.firstDay}
-          monthFormat={this.props.monthFormat}
-          hideDayNames={this.props.hideDayNames}
-        />);
-    } else {
-      const text = row.toString();
-      return (
-        <View style={[{height: calendarHeight}, this.style.placeholder]}>
-          <Text style={this.style.placeholderText}>{text}</Text>
-        </View>
-      );
-    }
-  }
-
->>>>>>> 70fbc585
   scrollToDay(d, offset, animated) {
     const day = parseDate(d);
     const diffMonths = Math.round(this.state.openDate.clone().setDate(1).diffMonths(day.clone().setDate(1)));
@@ -184,50 +150,6 @@
     });
   }
 
-<<<<<<< HEAD
-=======
-  onScroll(event) {
-    if (Platform.OS !== 'android' && Platform.OS !== 'web') {
-      return;
-    }
-    if (!this.state.scrolled) {
-      this.setState({
-        scrolled: true
-      });
-    }
-    const yOffset = event.nativeEvent.contentOffset.y;
-    if (Math.abs(yOffset - this.lastScrollPosition) > calendarHeight) {
-      this.lastScrollPosition = yOffset;
-      const visibleMonths = [];
-      const newrows = [];
-      const rows = this.state.rows;
-      for (let i = 0; i < rows.length; i++) {
-        let val = rows[i];
-        const rowStart = i * calendarHeight;
-        const rowShouldBeRendered = Math.abs(rowStart - yOffset) < calendarHeight * 2;
-        if (rowShouldBeRendered && !val.getTime) {
-          val = this.state.openDate.clone().addMonths(i - this.pastScrollRange, true);
-          //console.log(val, i);
-        } else if (!rowShouldBeRendered) {
-          val = this.state.texts[i];
-        }
-        if (val.getTime) {
-          visibleMonths.push(xdateToData(val));
-        }
-        newrows.push(val);
-      }
-      if (this.props.onVisibleMonthsChange) {
-        this.props.onVisibleMonthsChange(visibleMonths);
-      }
-      this.setState({
-        rows: newrows,
-        dataSource: this.state.dataSource.cloneWithRows(newrows)
-      });
-      //console.log('draw executed');
-    }
-  }
-
->>>>>>> 70fbc585
   onLayout() {
     if (Platform.OS !== 'android') {
       return;
