--- conflicted
+++ resolved
@@ -58,14 +58,10 @@
     renderArrow: PropTypes.func,
     // Month format in calendar title. Formatting values: http://arshaw.com/xdate/#Formatting
     monthFormat: PropTypes.string,
-<<<<<<< HEAD
     // Disables changing month when click on days of other months (when hideExtraDays is false). Default = false
     disableMonthChange: PropTypes.bool,
-=======
-
     //Hide day names. Default = false
     hideDayNames: PropTypes.bool
->>>>>>> 6609ca4a
   };
 
   constructor(props) {
