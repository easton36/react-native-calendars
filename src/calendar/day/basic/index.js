--- conflicted
+++ resolved
@@ -17,13 +17,8 @@
     theme: PropTypes.object,
     marked: PropTypes.any,
     onPress: PropTypes.func,
-<<<<<<< HEAD
     day: PropTypes.object,
-    markingExists: PropTypes.bool,
     dotTypes: PropTypes.object
-=======
-    day: PropTypes.object
->>>>>>> 16fbd8d1
   };
 
   constructor(props) {
@@ -97,14 +92,7 @@
     }
     let dot;
     if (marked.marked) {
-<<<<<<< HEAD
       dot = this.renderDots(marked);
-    } else if (!this.props.markingExists) {
-      textStyle.push(this.style.alignedText);
-=======
-      dotStyle.push(this.style.visibleDot);
-      dot = (<View style={dotStyle}/>);
->>>>>>> 16fbd8d1
     }
 
     if (marked.selected) {
