--- conflicted
+++ resolved
@@ -55,12 +55,9 @@
     disabledText: {
       color: appStyle.textDisabledColor
     },
-<<<<<<< HEAD
-=======
     inactiveText: {
       color: appStyle.textInactiveColor
     },
->>>>>>> f681f42d
 
     // quickAction: {
     //   backgroundColor: 'white',
