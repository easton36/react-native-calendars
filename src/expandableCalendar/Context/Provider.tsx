import PropTypes from 'prop-types';
import XDate from 'xdate';

import React, {Component} from 'react';
import {StyleSheet, Animated, TouchableOpacity, View, StyleProp, ViewStyle} from 'react-native';

import {toMarkingFormat} from '../../interface';
import {Theme, UpdateSource, DateData} from '../../types';
import styleConstructor from '../style';
import CalendarContext from '.';
import Presenter from './Presenter';


const commons = require('../commons');
const updateSources = commons.UpdateSources;
const TOP_POSITION = 65;

interface Props {
  /** Initial date in 'yyyy-MM-dd' format. Default = now */
  date: XDate;
  /** Callback for date change event */
<<<<<<< HEAD
  onDateChanged?: (date: Date, updateSource: UpdateSource) => void;
=======
  onDateChanged?: () => XDate;
>>>>>>> f6f919b6
  /** Callback for month change event */
  onMonthChange?: (date: DateData, updateSource: UpdateSource) => void;
  /** Whether to show the today button */
  showTodayButton?: boolean;
  /** Today button's top position */
  todayBottomMargin?: number;
  /** Today button's style */
  todayButtonStyle?: ViewStyle;
  /** The opacity for the disabled today button (0-1) */
  disabledOpacity?: number;
  style?: StyleProp<ViewStyle>;
  theme?: Theme;
}
export type CalendarContextProviderProps = Props;

/**
 * @description: Calendar context provider component
 * @example: https://github.com/wix/react-native-calendars/blob/master/example/src/screens/expandableCalendar.js
 */
class CalendarProvider extends Component<Props> {
  static displayName = 'CalendarProvider';

  static propTypes = {
    /** Initial date in 'yyyy-MM-dd' format. Default = now */
    date: PropTypes.any.isRequired,
    /** Callback for date change event */
    onDateChanged: PropTypes.func,
    /** Callback for month change event */
    onMonthChange: PropTypes.func,
    /** Whether to show the today button */
    showTodayButton: PropTypes.bool,
    /** Today button's top position */
    todayBottomMargin: PropTypes.number,
    /** Today button's style */
    todayButtonStyle: PropTypes.oneOfType([PropTypes.object, PropTypes.number, PropTypes.array]),
    /** The opacity for the disabled today button (0-1) */
    disabledOpacity: PropTypes.number
  };

  style = styleConstructor(this.props.theme);
  presenter = new Presenter();

  
  state = {
    prevDate: this.getDate(this.props.date),
    date: this.getDate(this.props.date),
    updateSource: updateSources.CALENDAR_INIT,
    buttonY: new Animated.Value(this.props.todayBottomMargin ? -this.props.todayBottomMargin : -TOP_POSITION),
    buttonIcon: this.presenter.getButtonIcon(this.getDate(this.props.date), this.props.showTodayButton),
    disabled: false,
    opacity: new Animated.Value(1)
  };

  componentDidUpdate(prevProps: Props) {
    if (this.props.date && prevProps.date !== this.props.date) {
      this.setDate(toMarkingFormat(this.props.date), updateSources.PROP_UPDATE);
    }
  }

  getDate(date: XDate) {
    return toMarkingFormat(date || new XDate());
  }

  getProviderContextValue = () => {
    return {
      setDate: this.setDate,
      date: this.state.date,
      prevDate: this.state.prevDate,
      updateSource: this.state.updateSource,
      setDisabled: this.setDisabled
    };
  };

  setDate = (date: string, updateSource: UpdateSource) => {
    const {setDate} = this.presenter;

    const updateState = (buttonIcon: number) => {
      this.setState({date, prevDate: this.state.date, updateSource, buttonIcon}, () => {
        this.animateTodayButton(date);
      });
    };

    setDate(this.props, date, this.state.date, updateState, updateSource);
  };

  setDisabled = (disabled: boolean) => {
    const {setDisabled} = this.presenter;
    const {showTodayButton = false} = this.props;

    const updateState = (disabled: boolean) => {
      this.setState({disabled});
      this.animateOpacity(disabled);
    };

    setDisabled(showTodayButton, disabled, this.state.disabled, updateState);
  };

  animateTodayButton(date: string) {
    const {shouldAnimateTodayButton, getPositionAnimation} = this.presenter;

    if (shouldAnimateTodayButton(this.props)) {
      const animationData = getPositionAnimation(date, this.props.todayBottomMargin);

      Animated.spring(this.state.buttonY, {
        ...animationData
      }).start();
    }
  }

  animateOpacity(disabled: boolean) {
    const {shouldAnimateOpacity, getOpacityAnimation} = this.presenter;

    if (shouldAnimateOpacity(this.props)) {
      const animationData = getOpacityAnimation(this.props, disabled);

      Animated.timing(this.state.opacity, {
        ...animationData
      }).start();
    }
  }

  onTodayPress = () => {
    const today = this.presenter.getTodayDate();
    this.setDate(today, updateSources.TODAY_PRESS);
  };

  renderTodayButton() {
    const {disabled, opacity, buttonY, buttonIcon} = this.state;
    const {getTodayFormatted} = this.presenter;
    const today = getTodayFormatted();

    return (
      <Animated.View style={[this.style.todayButtonContainer, {transform: [{translateY: buttonY}]}]}>
        <TouchableOpacity
          style={[this.style.todayButton, this.props.todayButtonStyle]}
          onPress={this.onTodayPress}
          disabled={disabled}
        >
          <Animated.Image style={[this.style.todayButtonImage, {opacity}]} source={buttonIcon} />
          <Animated.Text allowFontScaling={false} style={[this.style.todayButtonText, {opacity}]}>
            {today}
          </Animated.Text>
        </TouchableOpacity>
      </Animated.View>
    );
  }

  render() {
    return (
      <CalendarContext.Provider value={this.getProviderContextValue()}>
        <View style={[styles.container, this.props.style]}>{this.props.children}</View>
        {this.props.showTodayButton && this.renderTodayButton()}
      </CalendarContext.Provider>
    );
  }
}

export default CalendarProvider;

const styles = StyleSheet.create({
  container: {
    flex: 1
  }
});<|MERGE_RESOLUTION|>--- conflicted
+++ resolved
@@ -19,11 +19,7 @@
   /** Initial date in 'yyyy-MM-dd' format. Default = now */
   date: XDate;
   /** Callback for date change event */
-<<<<<<< HEAD
   onDateChanged?: (date: Date, updateSource: UpdateSource) => void;
-=======
-  onDateChanged?: () => XDate;
->>>>>>> f6f919b6
   /** Callback for month change event */
   onMonthChange?: (date: DateData, updateSource: UpdateSource) => void;
   /** Whether to show the today button */
